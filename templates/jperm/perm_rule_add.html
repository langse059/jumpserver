{% extends 'base.html' %}
{% block self_head_css_js %}
    <link href="/static/css/plugins/datepicker/datepicker3.css" rel="stylesheet">
    <link href="/static/css/plugins/chosen/chosen.css" rel="stylesheet">
    <script src="/static/js/plugins/chosen/chosen.jquery.js"></script>
{% endblock %}
{% load mytags %}
{% block content %}
    {% include 'nav_cat_bar.html' %}
    <div class="wrapper wrapper-content animated fadeInRight">
        <div class="row">
            <div class="col-lg-10">
                <div class="ibox float-e-margins">
                    <div class="ibox-title">
                        <h5>填写基本信息</h5>
                        <div class="ibox-tools">
                            <a class="collapse-link">
                                <i class="fa fa-chevron-up"></i>
                            </a>
                            <a class="dropdown-toggle" data-toggle="dropdown" href="#">
                                <i class="fa fa-wrench"></i>
                            </a>
                            <a class="close-link">
                                <i class="fa fa-times"></i>
                            </a>
                        </div>
                    </div>
                    <div class="ibox-content">
                        <form method="post" id="ruleForm" class="form-horizontal" action="">
                            {% if error %}
                                <div class="alert alert-warning text-center">{{ error }}</div>
                            {% endif %}
                            {% if msg %}
                                <div class="alert alert-success text-center">{{ msg }}</div>
                            {% endif %}
                            <div class="form-group">
                                <label for="rulename" class="col-sm-2 control-label">授权名称<span class="red-fonts">*</span></label>
                                <div class="col-sm-8">
                                    <input id="rulename" name="rulename" placeholder="Rule Name" type="text" class="form-control">
                                </div>
                            </div>
                            <div class="hr-line-dashed"></div>
                            <div class="form-group">
<<<<<<< HEAD
                                <label for="user" class="col-sm-2 control-label">用户</label>
                                <div class="col-sm-8">
                                    <select name="user" id="user" data-placeholder="用户名" class="chosen-select form-control m-b" multiple  tabindex="2">
=======
                                <label for="user" class="col-sm-2 control-label">用户<span class="red-fonts">*</span></label>
                                <div class="col-sm-8" id="username">
                                    <select name="user" data-placeholder="用户名" class="chosen-select form-control m-b" multiple  tabindex="2">
>>>>>>> 39a0350e
                                        {% for user in users %}
                                            <option>{{ user.name }}</option>
                                        {% endfor %}
                                    </select>
                                    <span class="help-block m-b-none">用户和用户组必选一个</span>
                                </div>
                            </div>
                            <div class="form-group">
<<<<<<< HEAD
                                <label for="usergroup" class="col-sm-2 control-label">用户组</label>
                                <div class="col-sm-8">
                                    <select name="usergroup" id="usergroup" data-placeholder="请选择用户组" class="chosen-select form-control m-b" multiple  tabindex="2">
=======
                                <label for="usergroup" class="col-sm-2 control-label">用户组<span class="red-fonts">*</span></label>
                                <div class="col-sm-8" id="user_group_name">
                                    <select name="usergroup" data-placeholder="请选择用户组" class="chosen-select form-control m-b" multiple  tabindex="2">
>>>>>>> 39a0350e
                                        {% for user_group in user_groups %}
                                            <option value="{{ user_group.name }}">{{ user_group.name }}</option>
                                        {% endfor %}
                                    </select>
                                </div>
                            </div>
                            <div class="hr-line-dashed"></div>
                            <div class="form-group">
<<<<<<< HEAD
                                <label for="asset" class="col-sm-2 control-label">资产</label>
                                <div class="col-sm-8">
                                    <select name="asset" id="asset" data-placeholder="请选择资产" class="chosen-select form-control m-b" multiple  tabindex="2">
=======
                                <label for="asset" class="col-sm-2 control-label">资产<span class="red-fonts">*</span></label>
                                <div class="col-sm-8" id="asset_name">
                                    <select name="asset" data-placeholder="请选择资产" class="chosen-select form-control m-b" multiple  tabindex="2">
>>>>>>> 39a0350e
                                        {% for asset in assets %}
                                            <option value="{{ asset.ip }}">{{ asset.ip }}</option>
                                        {% endfor %}
                                    </select>
                                    <span class="help-block m-b-none">资产和资产组必选一个</span>
                                </div>
                            </div>
                            <div class="form-group">
<<<<<<< HEAD
                                <label for="assetgroup" id="assetgroup" class="col-sm-2 control-label">资产组</label>
                                <div class="col-sm-8">
=======
                                <label for="assetgroup" class="col-sm-2 control-label">资产组<span class="red-fonts">*</span></label>
                                <div class="col-sm-8" id="asset_group_name">
>>>>>>> 39a0350e
                                    <select name="assetgroup" data-placeholder="请选择资产组" class="chosen-select form-control m-b" multiple  tabindex="2">
                                        {% for asset_group in asset_groups %}
                                            <option value="{{ asset_group.name }}">{{ asset_group.name }}</option>
                                        {% endfor %}
                                    </select>
                                </div>
                            </div>
                            <div class="hr-line-dashed"></div>
                            <div class="form-group">
                                <label for="role" class="col-sm-2 control-label">角色<span class="red-fonts">*</span></label>
                                <div class="col-sm-8"　id="role_name">
                                    <select name="role" data-placeholder="请选择角色" class="chosen-select form-control m-b" multiple  tabindex="2">
                                        {% for role in roles %}
                                            <option value="{{ role.name }}">{{ role.name }}</option>
                                        {% endfor %}
                                    </select>
                                </div>
                            </div>

                            <div class="hr-line-dashed"></div>
                            <div class="form-group">
                                <label for="comment" class="col-sm-2 control-label">备注</label>
                                <div class="col-sm-8">
                                    <input id="rule_comment" name="rule_comment" placeholder="Rule Comment" type="text" class="form-control" {% if error %}value="{{ username }}" {% endif %}>
                                </div>
                            </div>
                            <div class="hr-line-dashed"></div>
                            <div class="form-group">
                                <div class="col-sm-4 col-sm-offset-2">
                                    <button class="btn btn-white" type="reset">取消</button>
                                    <button id="submit_button" class="btn btn-primary" type="submit">确认保存</button>
                                </div>
                            </div>
                        </form>
                    </div>
                </div>
            </div>
        </div>
    </div>
{% endblock %}
{% block self_footer_js %}
<script>
<<<<<<< HEAD
$('#ruleForm').validator({
    timely: 2,
    theme: "yellow_right_effect",
    rules: {
        check_name: [/^\w{2,20}$/, '大小写字母数字和下划线,2-20位'],
        check_user: function(){
            return $('#user').val() == null
        },
        check_asset: function(){
            return $('#asset').val() == null
=======

$('#ruleForm').submit(function() {
    var result = {}
    var data = $(this).serializeArray();
    $.each(data, function(i, field){
        result[field.name] = field.value;
    });
    if (result['user'] || result['usergroup'] || result['asset'] || result['assetgroup'] || result['rulename'] || result['role']) {
        if (result['rulename'] === '') {
            alert("请添加授权名称")
            return false
        }
        if (! result['user'] && ! result['usergroup']) {
            alert("用户和用户组必选１个")
            return false
        }
        if (! result['asset'] && ! result['assetgroup']) {
            alert("资产和资产组必选１个")
            return false
        }
        if (! result['role']) {
            alert("请填写角色")
            return false
        }
        return true
    } else {
        alert("请填必选项")
        return false;
    }
});



$(document).ready(function(){
    $("input.role").click(function(){
        if($("input.role[value=GA]").is( ":checked" )){
            $("#admin_groups").css("display", 'none');
        }
        else {

            $("#admin_groups").css("display", 'block');
        }
    });

    $('#use_password').click(function(){
        if ($(this).is(':checked')){
            $('#admin_account_password').css('display', 'block')
>>>>>>> 39a0350e
        }
    },

    fields: {
        "rulename": {
            rule: "required;check_name",
            tip: "输入规则名称",
            ok: "",
            msg: {required: "规则名称必填"}
        },
        "usergroup": {
            rule: "required(check_user)",
            tip: "请选择用户组",
            ok: "",
            msg: {required: "用户和用户组必选一个!"}
        },
        "assetgroup": {
            rule: "required(check_asset)",
            tip: "输入资产组",
            ok: "",
            msg: {required: "资产和资产组必选一个!"}
        },
        "role": {
            rule: "required",
            tip: "请选择角色",
            ok: "",
            msg: {required: "必须选择角色"}
        }
    },
    valid: function(form) {
            form.submit();
        }
});


var config = {
                '.chosen-select'           : {},
                '.chosen-select-deselect'  : {allow_single_deselect:true},
                '.chosen-select-no-single' : {disable_search_threshold:10},
                '.chosen-select-no-results': {no_results_text:'Oops, nothing found!'},
                '.chosen-select-width'     : {width:"95%"}
            };

for (var selector in config) {
    $(selector).chosen(config[selector]);
}

</script>
    <script src="/static/js/cropper/cropper.min.js"></script>
    <script src="/static/js/datapicker/bootstrap-datepicker.js"></script>
{% endblock %}
<|MERGE_RESOLUTION|>--- conflicted
+++ resolved
@@ -41,15 +41,10 @@
                             </div>
                             <div class="hr-line-dashed"></div>
                             <div class="form-group">
-<<<<<<< HEAD
                                 <label for="user" class="col-sm-2 control-label">用户</label>
                                 <div class="col-sm-8">
                                     <select name="user" id="user" data-placeholder="用户名" class="chosen-select form-control m-b" multiple  tabindex="2">
-=======
-                                <label for="user" class="col-sm-2 control-label">用户<span class="red-fonts">*</span></label>
-                                <div class="col-sm-8" id="username">
-                                    <select name="user" data-placeholder="用户名" class="chosen-select form-control m-b" multiple  tabindex="2">
->>>>>>> 39a0350e
+
                                         {% for user in users %}
                                             <option>{{ user.name }}</option>
                                         {% endfor %}
@@ -58,15 +53,10 @@
                                 </div>
                             </div>
                             <div class="form-group">
-<<<<<<< HEAD
                                 <label for="usergroup" class="col-sm-2 control-label">用户组</label>
                                 <div class="col-sm-8">
                                     <select name="usergroup" id="usergroup" data-placeholder="请选择用户组" class="chosen-select form-control m-b" multiple  tabindex="2">
-=======
-                                <label for="usergroup" class="col-sm-2 control-label">用户组<span class="red-fonts">*</span></label>
-                                <div class="col-sm-8" id="user_group_name">
-                                    <select name="usergroup" data-placeholder="请选择用户组" class="chosen-select form-control m-b" multiple  tabindex="2">
->>>>>>> 39a0350e
+
                                         {% for user_group in user_groups %}
                                             <option value="{{ user_group.name }}">{{ user_group.name }}</option>
                                         {% endfor %}
@@ -75,15 +65,9 @@
                             </div>
                             <div class="hr-line-dashed"></div>
                             <div class="form-group">
-<<<<<<< HEAD
                                 <label for="asset" class="col-sm-2 control-label">资产</label>
                                 <div class="col-sm-8">
                                     <select name="asset" id="asset" data-placeholder="请选择资产" class="chosen-select form-control m-b" multiple  tabindex="2">
-=======
-                                <label for="asset" class="col-sm-2 control-label">资产<span class="red-fonts">*</span></label>
-                                <div class="col-sm-8" id="asset_name">
-                                    <select name="asset" data-placeholder="请选择资产" class="chosen-select form-control m-b" multiple  tabindex="2">
->>>>>>> 39a0350e
                                         {% for asset in assets %}
                                             <option value="{{ asset.ip }}">{{ asset.ip }}</option>
                                         {% endfor %}
@@ -92,13 +76,8 @@
                                 </div>
                             </div>
                             <div class="form-group">
-<<<<<<< HEAD
                                 <label for="assetgroup" id="assetgroup" class="col-sm-2 control-label">资产组</label>
                                 <div class="col-sm-8">
-=======
-                                <label for="assetgroup" class="col-sm-2 control-label">资产组<span class="red-fonts">*</span></label>
-                                <div class="col-sm-8" id="asset_group_name">
->>>>>>> 39a0350e
                                     <select name="assetgroup" data-placeholder="请选择资产组" class="chosen-select form-control m-b" multiple  tabindex="2">
                                         {% for asset_group in asset_groups %}
                                             <option value="{{ asset_group.name }}">{{ asset_group.name }}</option>
@@ -141,7 +120,6 @@
 {% endblock %}
 {% block self_footer_js %}
 <script>
-<<<<<<< HEAD
 $('#ruleForm').validator({
     timely: 2,
     theme: "yellow_right_effect",
@@ -152,55 +130,6 @@
         },
         check_asset: function(){
             return $('#asset').val() == null
-=======
-
-$('#ruleForm').submit(function() {
-    var result = {}
-    var data = $(this).serializeArray();
-    $.each(data, function(i, field){
-        result[field.name] = field.value;
-    });
-    if (result['user'] || result['usergroup'] || result['asset'] || result['assetgroup'] || result['rulename'] || result['role']) {
-        if (result['rulename'] === '') {
-            alert("请添加授权名称")
-            return false
-        }
-        if (! result['user'] && ! result['usergroup']) {
-            alert("用户和用户组必选１个")
-            return false
-        }
-        if (! result['asset'] && ! result['assetgroup']) {
-            alert("资产和资产组必选１个")
-            return false
-        }
-        if (! result['role']) {
-            alert("请填写角色")
-            return false
-        }
-        return true
-    } else {
-        alert("请填必选项")
-        return false;
-    }
-});
-
-
-
-$(document).ready(function(){
-    $("input.role").click(function(){
-        if($("input.role[value=GA]").is( ":checked" )){
-            $("#admin_groups").css("display", 'none');
-        }
-        else {
-
-            $("#admin_groups").css("display", 'block');
-        }
-    });
-
-    $('#use_password').click(function(){
-        if ($(this).is(':checked')){
-            $('#admin_account_password').css('display', 'block')
->>>>>>> 39a0350e
         }
     },
 
