from django.conf.urls import patterns, include, url


urlpatterns = patterns('',
    # Examples:
    (r'^$', 'jumpserver.views.index'),
    (r'^api/user/$', 'jumpserver.api.api_user'),
    (r'^skin_config/$', 'jumpserver.views.skin_config'),
    (r'^install/$', 'jumpserver.views.install'),
    (r'^base/$', 'jumpserver.views.base'),
    (r'^login/$', 'jumpserver.views.Login'),
    (r'^logout/$', 'jumpserver.views.Logout'),
    (r'^file/upload/$', 'jumpserver.views.upload'),
    (r'^file/download/$', 'jumpserver.views.download'),
    (r'^setting', 'jumpserver.views.setting'),
    (r'^error/$', 'jumpserver.views.httperror'),
    (r'^juser/', include('juser.urls')),
    (r'^jasset/', include('jasset.urls')),
    (r'^jlog/', include('jlog.urls')),
    (r'^jperm/', include('jperm.urls')),
    (r'^node_auth/', 'jumpserver.views.node_auth'),
<<<<<<< HEAD
    (r'download/(\d{4}/\d\d/\d\d/.*)', 'jumpserver.views.download_file')
=======
    (r'test2', 'jumpserver.views.test2'),

>>>>>>> c00e4c24
)<|MERGE_RESOLUTION|>--- conflicted
+++ resolved
@@ -19,10 +19,6 @@
     (r'^jlog/', include('jlog.urls')),
     (r'^jperm/', include('jperm.urls')),
     (r'^node_auth/', 'jumpserver.views.node_auth'),
-<<<<<<< HEAD
-    (r'download/(\d{4}/\d\d/\d\d/.*)', 'jumpserver.views.download_file')
-=======
+    (r'download/(\d{4}/\d\d/\d\d/.*)', 'jumpserver.views.download_file'),
     (r'test2', 'jumpserver.views.test2'),
-
->>>>>>> c00e4c24
 )