--- conflicted
+++ resolved
@@ -14,11 +14,11 @@
 
 ::
 
-<<<<<<< HEAD
-    $ git pull && pip install -r requirements/requirements.txt   # 不要指定 -i参数
-=======
-    $ git pull && cd requirements && pip install -r requirements.txt -i https://pypi.org/simple
->>>>>>> c8b73ec3
+
+    $ git pull && pip install -r requirements/requirements.txt
+
+    # 如果使用其他源下载失败可以使用 -i 参数指定源
+    $ git pull && pip install -r requirements/requirements.txt -i https://pypi.org/simple
 
 3. 升级 Luna
 
