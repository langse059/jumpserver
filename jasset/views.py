# coding:utf-8

import ast
from django.db.models import Q
from django.shortcuts import get_object_or_404
from jasset.asset_api import *
from jumpserver.api import *
from jasset.forms import AssetForm, IdcForm
from jasset.models import Asset, IDC, AssetGroup, ASSET_TYPE, ASSET_STATUS
from ansible_api import Tasks


@require_role('admin')
def group_add(request):
    """
    Add asset group
    添加资产组
    """
    header_title, path1, path2 = u'添加资产组', u'资产管理', u'添加资产组'
    asset_all = Asset.objects.all()

    if request.method == 'POST':
        name = request.POST.get('name', '')
        asset_select = request.POST.getlist('asset_select', [])
        comment = request.POST.get('comment', '')

        try:
            if not name:
                error = u'组名不能为空'
                raise ServerError(error)

            asset_group_test = get_object(AssetGroup, name=name)
            if asset_group_test:
                error = u"该组名 %s 已存在" % name
                raise ServerError(error)

        except ServerError:
            pass

        else:
            db_add_group(name=name, comment=comment, asset_select=asset_select)
            smg = u"主机组 %s 添加成功" % name

    return my_render('jasset/group_add.html', locals(), request)


@require_role('admin')
def group_edit(request):
    """
    Edit asset group
    编辑资产组
    """
    header_title, path1, path2 = u'编辑主机组', u'资产管理', u'编辑主机组'
    group_id = request.GET.get('id', '')
    group = get_object(AssetGroup, id=group_id)

    asset_all = Asset.objects.all()
    asset_select = Asset.objects.filter(group=group)
    asset_no_select = [a for a in asset_all if a not in asset_select]

    if request.method == 'POST':
        name = request.POST.get('name', '')
        asset_select = request.POST.getlist('asset_select', [])
        comment = request.POST.get('comment', '')

        try:
            if not name:
                emg = u'组名不能为空'
                raise ServerError(emg)

            if group.name != name:
                asset_group_test = get_object(AssetGroup, name=name)
                if asset_group_test:
                    emg = u"该组名 %s 已存在" % name
                    raise ServerError(emg)

        except ServerError:
            pass

        else:
            group.asset_set.clear()
            db_update_group(id=group_id, name=name, comment=comment, asset_select=asset_select)
            smg = u"主机组 %s 添加成功" % name

        return HttpResponseRedirect('/jasset/group_list')

    return my_render('jasset/group_edit.html', locals(), request)


@require_role('admin')
def group_detail(request):
    """ 主机组详情 """
    header_title, path1, path2 = u'主机组详情', u'资产管理', u'主机组详情'
    group_id = request.GET.get('id', '')
    group = get_object(AssetGroup, id=group_id)
    asset_all = Asset.objects.filter(group=group).order_by('ip')

    contact_list, p, contacts, page_range, current_page, show_first, show_end = pages(asset_all, request)
    return my_render('jasset/group_detail.html', locals(), request)


@require_role('admin')
def group_list(request):
    """
    list asset group
    列出资产组
    """
    header_title, path1, path2 = u'查看资产组', u'资产管理', u'查看资产组'
    keyword = request.GET.get('keyword', '')
    gid = request.GET.get('gid')
    sid = request.GET.get('sid')
    asset_group_list = AssetGroup.objects.all()

    if keyword:
        asset_group_list = asset_group_list.filter(Q(name__contains=keyword) | Q(comment__contains=keyword))

    asset_group_list, p, asset_groups, page_range, current_page, show_first, show_end = pages(asset_group_list, request)
    return my_render('jasset/group_list.html', locals(), request)


@require_role('admin')
def group_del(request):
    """
    del asset group
    删除主机组
    """
    group_ids = request.GET.get('id', '')
    group_id_list = group_ids.split(',')

    for group_id in group_id_list:
        AssetGroup.objects.filter(id=group_id).delete()

    return HttpResponse(u'删除成功')


@require_role('admin')
def asset_add(request):
    """
    Asset add view
    添加资产
    """
    header_title, path1, path2 = u'添加资产', u'资产管理', u'添加资产'
    asset_group_all = AssetGroup.objects.all()
    af = AssetForm()
    if request.method == 'POST':
<<<<<<< HEAD
        ip = request.POST.get('ip')
        groups = request.POST.getlist('groups')
        use_default = True if request.POST.getlist('use_default', []) else False
        is_active = True if request.POST.get('is_active') else False
        comment = request.POST.get('comment')

        if not use_default:
            username = request.POST.get('username')
            password = request.POST.get('password')
            port = request.POST.get('port')
            password_encode = password
        else:
            username = None
            port = None
            password_encode = None

=======
        af_post = AssetForm(request.POST)
        print af_post
        ip = request.POST.get('ip', '')
        is_active = True if request.POST.get('is_active') == '1' else False
        use_default_auth = request.POST.get('use_default_auth', '')
>>>>>>> 0f29745b
        try:
            if Asset.objects.filter(ip=str(ip)):
                error = u'该IP %s 已存在!' % ip
                raise ServerError(error)

        except ServerError:
            pass
<<<<<<< HEAD
        else:
            db_asset_add(
                ip=ip, port=port, use_default=use_default, is_active=is_active, comment=comment,
                groups=groups, username=username, password=password_encode
            )
=======
>>>>>>> 0f29745b

        else:
            if af_post.is_valid():
                asset_save = af_post.save(commit=False)
                if not use_default_auth:
                    password = request.POST.get('password', '')
                    password_encode = CRYPTOR.encrypt(password)
                    asset_save.password = password_encode
                asset_save.is_active = True if is_active else False
                asset_save.save()
                af_post.save_m2m()

                msg = u'主机 %s 添加成功' % ip
            else:
                esg = u'主机 %s 添加失败' % ip

    return my_render('jasset/asset_add.html', locals(), request)
<<<<<<< HEAD


@require_role(role='user')
def asset_list(request):
    """
    list assets
    列出资产表
    """
    header_title, path1, path2 = u'查看主机', u'资产管理', u'查看主机'
    keyword = request.GET.get('keyword', '')
    gid = request.GET.get('gid', '')  # asset group id
    sid = request.GET.get('sid', '')
    assets_list = Asset.objects.all().order_by('ip')
=======
>>>>>>> 0f29745b


@require_role('admin')
def asset_add_batch(request):
    header_title, path1, path2 = u'添加资产', u'资产管理', u'批量添加'
    return my_render('jasset/asset_add_batch.html', locals(), request)


@require_role('admin')
def asset_del(request):
    """
    del a asset
    删除主机
    """
    asset_id = request.GET.get('id', '')
    if asset_id:
        Asset.objects.filter(id=asset_id).delete()

    if request.method == 'POST':
        asset_batch = request.GET.get('arg', '')
        asset_id_all = str(request.POST.get('asset_id_all', ''))

        if asset_batch:
            for asset_id in asset_id_all.split(','):
                asset = get_object(Asset, id=asset_id)
                asset.delete()

    return HttpResponse(u'删除成功')


@require_role(role='super')
def asset_edit(request):
    """
    edit a asset
    修改主机
    """
    header_title, path1, path2 = u'修改资产', u'资产管理', u'修改资产'

    asset_id = request.GET.get('id', '')
    username = request.session.get('username', 'admin')
    asset = get_object(Asset, id=asset_id)
    asset_old = copy_model_instance(asset)
    af = AssetForm(instance=asset)
    if request.method == 'POST':
<<<<<<< HEAD
        ip = request.POST.get('ip')
        groups = request.POST.getlist('groups')
        use_default = True if request.POST.getlist('use_default', []) else False
        is_active = True if request.POST.get('is_active') else False
        comment = request.POST.get('comment')

        if not use_default:
            username = request.POST.get('username')
            password = request.POST.get('password')
            port = request.POST.get('port')
            if password == asset.password:
                password_encode = password
            else:
                password_encode = CRYPTOR.encrypt(password)
        else:
            username = None
            password_encode = None
            port = 22

=======
        af_post = AssetForm(request.POST, instance=asset)
        ip = request.POST.get('ip', '')
        use_default_auth = request.POST.get('use_default_auth')
>>>>>>> 0f29745b
        try:
            asset_test = get_object(Asset, ip=ip)
            if asset_test and asset_id != unicode(asset_test.id):
                error = u'该IP %s 已存在!' % ip
                raise ServerError(error)
        except ServerError:
            pass
        else:
<<<<<<< HEAD
            db_asset_update(id=asset_id, ip=ip, port=port, use_default=use_default,
                            username=username, password=password_encode,
                            is_active=is_active, comment=comment)
            msg = u'主机 %s 修改成功' % ip
=======
            if af_post.is_valid():
                af_save = af_post.save(commit=False)
                if use_default_auth:
                    af_save.username = ''
                    af_save.password = ''
                af_save.save()
                af_post.save_m2m()
                # asset_new = get_object(Asset, id=asset_id)
                # asset_diff_one(asset_old, asset_new)
                info = asset_diff(af_post.__dict__.get('initial'), request.POST)
                db_asset_alert(asset, username, info)

                msg = u'主机 %s 修改成功' % ip
            else:
                emg = u'主机 %s 修改失败' % ip
>>>>>>> 0f29745b
            return HttpResponseRedirect('/jasset/asset_detail/?id=%s' % asset_id)

    return my_render('jasset/asset_edit.html', locals(), request)


<<<<<<< HEAD
=======
@require_role('user')
def asset_list(request):
    """
    asset list view
    """
    idc_all = IDC.objects.filter()
    asset_group_all = AssetGroup.objects.all()
    asset_types = ASSET_TYPE
    asset_status = ASSET_STATUS

    idc_name = request.GET.get('idc', '')
    group_name = request.GET.get('group', '')
    asset_type = request.GET.get('asset_type', '')
    status = request.GET.get('status', '')
    keyword = request.GET.get('keyword', '')
    export = request.GET.get("export", False)

    asset_find = Asset.objects.all()
    if idc_name:
        asset_find = asset_find.filter(idc__name__contains=idc_name)

    if group_name:
        asset_find = asset_find.filter(group__name__contains=group_name)

    if asset_type:
        asset_find = asset_find.filter(asset_type__contains=asset_type)

    if status:
        asset_find = asset_find.filter(status__contains=status)

    if keyword:
        asset_find = asset_find.filter(
            Q(hostname__contains=keyword) |
            Q(other_ip__contains=keyword) |
            Q(ip__contains=keyword) |
            Q(remote_ip__contains=keyword) |
            Q(comment__contains=keyword) |
            Q(group__name__contains=keyword) |
            Q(cpu__contains=keyword) |
            Q(memory__contains=keyword) |
            Q(disk__contains=keyword))

    if export:
        s = write_excel(asset_find)
        if s[0]:
            file_name = s[1]
        smg = 'excel文件已生成，请点击下载!'
        return my_render('jasset/asset_excel_download.html', locals(), request)
    assets_list, p, assets, page_range, current_page, show_first, show_end = pages(asset_find, request)
    return my_render('jasset/asset_list.html', locals(), request)


@require_role('admin')
def asset_edit_batch(request):
    af = AssetForm()
    asset_group_all = AssetGroup.objects.all()
    return my_render('jasset/asset_edit_batch.html', locals(), request)


>>>>>>> 0f29745b
@require_role('admin')
def asset_detail(request):
    """
    Asset detail view
    """
    header_title, path1, path2 = u'主机详细信息', u'资产管理', u'主机详情'
    asset_id = request.GET.get('id', '')
    asset = get_object(Asset, id=asset_id)
    asset_record = AssetRecord.objects.filter(asset=asset).order_by('-alert_time')

    return my_render('jasset/asset_detail.html', locals(), request)

<<<<<<< HEAD
=======

@require_role('admin')
def asset_update(request):
    """
    Asset update host info via ansible view
    """
    asset_id = request.GET.get('id', '')
    asset = get_object(Asset, id=asset_id)
    if not asset:
        return HttpResponseRedirect('/jasset/asset_detail/?id=%s' % asset_id)
    name = request.session.get('username', 'admin')
    if asset.use_default_auth:
        username = 'root'
        password = '123456'
    else:
        username = asset.username
        password = asset.password

    resource = [{"hostname": asset.ip, "port": asset.port,
                 "username": username, "password": password}]

    ansible_instance = Tasks(resource)
    ansible_asset_info = ansible_instance.get_host_info()
    if ansible_asset_info['status'] == 'ok':
        asset_info = ansible_asset_info['result'][asset.ip]
        if asset_info:
            hostname = asset_info.get('hostname')
            other_ip = ','.join(asset_info.get('other_ip'))
            cpu_type = asset_info.get('cpu_type')[1]
            cpu_cores = asset_info.get('cpu_cores')
            cpu = cpu_type + ' * ' + unicode(cpu_cores)
            memory = asset_info.get('memory')
            disk = asset_info.get('disk')
            sn = asset_info.get('sn')
            brand = asset_info.get('brand')
            system_type = asset_info.get('system_type')
            system_version = asset_info.get('system_version')

            asset_dic = {"hostname": hostname, "other_ip": other_ip, "cpu": cpu,
                         "memory": memory, "disk": disk, "system_type": system_type,
                         "system_version": system_version, "brand": brand, "sn": sn
                         }

            ansible_record(asset, asset_dic, name)

    return HttpResponseRedirect('/jasset/asset_detail/?id=%s' % asset_id)


@require_role('admin')
def idc_add(request):
    """
    IDC add view
    """
    header_title, path1, path2 = u'添加IDC', u'资产管理', u'添加IDC'
    if request.method == 'POST':
        idc_form = IdcForm(request.POST)
        if idc_form.is_valid():
            idc_name = idc_form.cleaned_data['name']

            if IDC.objects.filter(name=idc_name):
                emg = u'添加失败, 此IDC %s 已存在!' % idc_name
                return my_render('jasset/idc_add.html', locals(), request)
            else:
                idc_form.save()
                smg = u'IDC: %s添加成功' % idc_name
            return HttpResponseRedirect("/jasset/idc_list/")
    else:
        idc_form = IdcForm()
    return render_to_response('jasset/idc_add.html',
                              locals(),
                              context_instance=RequestContext(request))


@require_role('admin')
def idc_list(request):
    """
    IDC list view
    """
    header_title, path1, path2 = u'查看IDC', u'资产管理', u'查看IDC'
    posts = IDC.objects.all()
    keyword = request.GET.get('keyword', '')
    if keyword:
        posts = IDC.objects.filter(Q(name__contains=keyword) | Q(comment__contains=keyword))
    else:
        posts = IDC.objects.exclude(name='ALL').order_by('id')
    contact_list, p, contacts, page_range, current_page, show_first, show_end = pages(posts, request)
    return render_to_response('jasset/idc_list.html',
                              locals(),
                              context_instance=RequestContext(request))


@require_role('admin')
def idc_edit(request):
    """
    IDC edit view
    """
    header_title, path1, path2 = u'编辑IDC', u'资产管理', u'编辑IDC'
    idc_id = request.GET.get('id', '')
    idc = get_object(IDC, id=idc_id)
    if request.method == 'POST':
        idc_form = IdcForm(request.POST, instance=idc)
        if idc_form.is_valid():
            idc_form.save()
            return HttpResponseRedirect("/jasset/idc_list/")
    else:
        idc_form = IdcForm(instance=idc)
        return my_render('jasset/idc_edit.html', locals(), request)


@require_role('admin')
def idc_detail(request):
    """
    IDC detail view
    """
    header_title, path1, path2 = u'IDC详情', u'资产管理', u'IDC详情'
    idc_id = request.GET.get('id', '')
    idc = get_object(IDC, id=idc_id)
    posts = Asset.objects.filter(idc=idc).order_by('ip')
    contact_list, p, contacts, page_range, current_page, show_first, show_end = pages(posts, request)

    return my_render('jasset/idc_detail.html', locals(), request)


@require_role('admin')
def idc_del(request):
    """
    IDC delete view
    """
    uuid = request.GET.get('uuid', '')
    idc = get_object_or_404(IDC, uuid=uuid)
    idc.delete()
    return HttpResponseRedirect('/jasset/idc_list/')


@require_role('admin')
def asset_upload(request):
    """
    Upload file view
    """
    if request.method == 'POST':
        excel_file = request.FILES.get('file_name', '')
        ret = excel_to_db(excel_file)
        if ret:
            smg = u'批量添加成功'
        else:
            emg = u'批量添加失败,请检查格式.'
    return my_render('jasset/asset_add_batch.html', locals(), request)
>>>>>>> 0f29745b
<|MERGE_RESOLUTION|>--- conflicted
+++ resolved
@@ -143,30 +143,11 @@
     asset_group_all = AssetGroup.objects.all()
     af = AssetForm()
     if request.method == 'POST':
-<<<<<<< HEAD
-        ip = request.POST.get('ip')
-        groups = request.POST.getlist('groups')
-        use_default = True if request.POST.getlist('use_default', []) else False
-        is_active = True if request.POST.get('is_active') else False
-        comment = request.POST.get('comment')
-
-        if not use_default:
-            username = request.POST.get('username')
-            password = request.POST.get('password')
-            port = request.POST.get('port')
-            password_encode = password
-        else:
-            username = None
-            port = None
-            password_encode = None
-
-=======
         af_post = AssetForm(request.POST)
         print af_post
         ip = request.POST.get('ip', '')
         is_active = True if request.POST.get('is_active') == '1' else False
         use_default_auth = request.POST.get('use_default_auth', '')
->>>>>>> 0f29745b
         try:
             if Asset.objects.filter(ip=str(ip)):
                 error = u'该IP %s 已存在!' % ip
@@ -174,15 +155,6 @@
 
         except ServerError:
             pass
-<<<<<<< HEAD
-        else:
-            db_asset_add(
-                ip=ip, port=port, use_default=use_default, is_active=is_active, comment=comment,
-                groups=groups, username=username, password=password_encode
-            )
-=======
->>>>>>> 0f29745b
-
         else:
             if af_post.is_valid():
                 asset_save = af_post.save(commit=False)
@@ -199,22 +171,6 @@
                 esg = u'主机 %s 添加失败' % ip
 
     return my_render('jasset/asset_add.html', locals(), request)
-<<<<<<< HEAD
-
-
-@require_role(role='user')
-def asset_list(request):
-    """
-    list assets
-    列出资产表
-    """
-    header_title, path1, path2 = u'查看主机', u'资产管理', u'查看主机'
-    keyword = request.GET.get('keyword', '')
-    gid = request.GET.get('gid', '')  # asset group id
-    sid = request.GET.get('sid', '')
-    assets_list = Asset.objects.all().order_by('ip')
-=======
->>>>>>> 0f29745b
 
 
 @require_role('admin')
@@ -259,31 +215,9 @@
     asset_old = copy_model_instance(asset)
     af = AssetForm(instance=asset)
     if request.method == 'POST':
-<<<<<<< HEAD
-        ip = request.POST.get('ip')
-        groups = request.POST.getlist('groups')
-        use_default = True if request.POST.getlist('use_default', []) else False
-        is_active = True if request.POST.get('is_active') else False
-        comment = request.POST.get('comment')
-
-        if not use_default:
-            username = request.POST.get('username')
-            password = request.POST.get('password')
-            port = request.POST.get('port')
-            if password == asset.password:
-                password_encode = password
-            else:
-                password_encode = CRYPTOR.encrypt(password)
-        else:
-            username = None
-            password_encode = None
-            port = 22
-
-=======
         af_post = AssetForm(request.POST, instance=asset)
         ip = request.POST.get('ip', '')
         use_default_auth = request.POST.get('use_default_auth')
->>>>>>> 0f29745b
         try:
             asset_test = get_object(Asset, ip=ip)
             if asset_test and asset_id != unicode(asset_test.id):
@@ -292,12 +226,6 @@
         except ServerError:
             pass
         else:
-<<<<<<< HEAD
-            db_asset_update(id=asset_id, ip=ip, port=port, use_default=use_default,
-                            username=username, password=password_encode,
-                            is_active=is_active, comment=comment)
-            msg = u'主机 %s 修改成功' % ip
-=======
             if af_post.is_valid():
                 af_save = af_post.save(commit=False)
                 if use_default_auth:
@@ -313,14 +241,11 @@
                 msg = u'主机 %s 修改成功' % ip
             else:
                 emg = u'主机 %s 修改失败' % ip
->>>>>>> 0f29745b
             return HttpResponseRedirect('/jasset/asset_detail/?id=%s' % asset_id)
 
     return my_render('jasset/asset_edit.html', locals(), request)
 
 
-<<<<<<< HEAD
-=======
 @require_role('user')
 def asset_list(request):
     """
@@ -380,7 +305,6 @@
     return my_render('jasset/asset_edit_batch.html', locals(), request)
 
 
->>>>>>> 0f29745b
 @require_role('admin')
 def asset_detail(request):
     """
@@ -393,8 +317,6 @@
 
     return my_render('jasset/asset_detail.html', locals(), request)
 
-<<<<<<< HEAD
-=======
 
 @require_role('admin')
 def asset_update(request):
@@ -541,5 +463,4 @@
             smg = u'批量添加成功'
         else:
             emg = u'批量添加失败,请检查格式.'
-    return my_render('jasset/asset_add_batch.html', locals(), request)
->>>>>>> 0f29745b
+    return my_render('jasset/asset_add_batch.html', locals(), request)