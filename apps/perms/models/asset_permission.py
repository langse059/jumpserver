--- conflicted
+++ resolved
@@ -98,15 +98,10 @@
     def get_all_assets(self):
         from assets.models import Node
         nodes_keys = self.nodes.all().values_list('key', flat=True)
-<<<<<<< HEAD
-        nodes_keys = Node.clean_children_keys(nodes_keys)
-        for key in nodes_keys:
-            pattern.add(r'^{0}$|^{0}:'.format(key))
-        pattern = '|'.join(list(pattern))
-        if pattern:
-            args.append(Q(nodes__key__regex=pattern))
-        args = reduce(lambda x, y: x | y, args)
-        assets = Asset.objects.filter(args).distinct()
+        assets_ids = set(self.assets.all().values_list('id', flat=True))
+        nodes_assets_ids = Node.get_nodes_all_assets_ids(nodes_keys)
+        assets_ids.update(nodes_assets_ids)
+        assets = Asset.objects.filter(id__in=assets_ids)
         return assets
 
     @classmethod
@@ -156,10 +151,3 @@
             except Exception as e:
                 print('Error continue')
                 continue
-=======
-        assets_ids = set(self.assets.all().values_list('id', flat=True))
-        nodes_assets_ids = Node.get_nodes_all_assets_ids(nodes_keys)
-        assets_ids.update(nodes_assets_ids)
-        assets = Asset.objects.filter(id__in=assets_ids)
-        return assets
->>>>>>> 5055a9f3
