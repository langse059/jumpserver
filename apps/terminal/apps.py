--- conflicted
+++ resolved
@@ -3,15 +3,10 @@
 from django.apps import AppConfig
 
 
-<<<<<<< HEAD
-class ApplicationsConfig(AppConfig):
+class TerminalConfig(AppConfig):
     name = 'terminal'
 
     def ready(self):
         from .signals import on_app_ready
         on_app_ready.send(self.__class__)
-        super().ready()
-=======
-class TerminalConfig(AppConfig):
-    name = 'terminal'
->>>>>>> ef1bbc29
+        super().ready()