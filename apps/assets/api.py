# ~*~ coding: utf-8 ~*~

from rest_framework import serializers
from rest_framework import viewsets, serializers, generics
from rest_framework.response import Response
from rest_framework.views import APIView
from rest_framework_bulk import BulkListSerializer, BulkSerializerMixin, ListBulkCreateUpdateDestroyAPIView

from common.mixins import BulkDeleteApiMixin
from common.utils import get_object_or_none, signer
from .hands import IsSuperUserOrTerminalUser, IsSuperUser
from .models import AssetGroup, Asset, IDC, SystemUser
from .serializers import AssetBulkUpdateSerializer


class AssetGroupSerializer(serializers.ModelSerializer):
    class Meta:
        model = AssetGroup


class AssetSerializer(serializers.ModelSerializer):
    class Meta:
        model = Asset
        # fields = ('id', 'title', 'code', 'linenos', 'language', 'style')


class IDCSerializer(serializers.ModelSerializer):
    class Meta:
        model = IDC
        # fields = ('id', 'title', 'code', 'linenos', 'language', 'style')


class AssetGroupViewSet(viewsets.ModelViewSet):
    """ API endpoint that allows AssetGroup to be viewed or edited.
        some other comment
    """
    queryset = AssetGroup.objects.all()
    serializer_class = AssetGroupSerializer


class AssetViewSet(viewsets.ModelViewSet):
    """API endpoint that allows Asset to be viewed or edited."""
    queryset = Asset.objects.all()
    serializer_class = AssetSerializer


class IDCViewSet(viewsets.ReadOnlyModelViewSet):
    """API endpoint that allows IDC to be viewed or edited."""
    queryset = IDC.objects.all()
    serializer_class = IDCSerializer
    permission_classes = (IsSuperUser,)



class AssetListUpdateApi(BulkDeleteApiMixin, ListBulkCreateUpdateDestroyAPIView):
    queryset = Asset.objects.all()
    serializer_class = AssetBulkUpdateSerializer
<<<<<<< HEAD
=======
    permission_classes = (IsSuperUser,)


class SystemUserAuthApi(APIView):
    permission_classes = (IsSuperUserOrTerminalUser,)

    def get(self, request, *args, **kwargs):
        system_user_id = request.query_params.get('system_user_id', -1)
        system_user_username = request.query_params.get('system_user_username', '')

        system_user = get_object_or_none(SystemUser, id=system_user_id, username=system_user_username)

        if system_user:
            if system_user.password:
                password = signer.sign(system_user.password)
            else:
                password = signer.sign('')

            if system_user.private_key:
                private_key = signer.sign(system_user.private_key)
            else:
                private_key = signer.sign(None)

            response = {
                'id': system_user.id,
                'password': password,
                'private_key': private_key,
            }

            return Response(response)
        else:
            return Response({'msg': 'error system user id or username'}, status=401)
>>>>>>> 79c8f227

<|MERGE_RESOLUTION|>--- conflicted
+++ resolved
@@ -55,8 +55,6 @@
 class AssetListUpdateApi(BulkDeleteApiMixin, ListBulkCreateUpdateDestroyAPIView):
     queryset = Asset.objects.all()
     serializer_class = AssetBulkUpdateSerializer
-<<<<<<< HEAD
-=======
     permission_classes = (IsSuperUser,)
 
 
@@ -89,5 +87,4 @@
             return Response(response)
         else:
             return Response({'msg': 'error system user id or username'}, status=401)
->>>>>>> 79c8f227
 
