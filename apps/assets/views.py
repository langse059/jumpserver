# coding:utf-8
from __future__ import absolute_import, unicode_literals

from django.utils.translation import ugettext as _
from django.conf import settings
from django.db.models import Q
from django.views.generic import TemplateView, ListView
from django.views.generic.edit import CreateView, DeleteView, FormView, UpdateView
from django.urls import reverse_lazy
from django.contrib.messages.views import SuccessMessageMixin
from django.views.generic.detail import DetailView, SingleObjectMixin
from django.shortcuts import get_object_or_404, reverse, redirect

from common.utils import int_seq
from .utils import CreateAssetTagsMiXin,UpdateAssetTagsMiXin
from .models import Asset, AssetGroup, IDC, AssetExtend, AdminUser, SystemUser, Tag
from .forms import *
from .hands import AdminUserRequiredMixin


class AssetListView(AdminUserRequiredMixin, ListView):
    paginate_by = settings.CONFIG.DISPLAY_PER_PAGE
    model = Asset
    context_object_name = 'asset_list'
    template_name = 'assets/asset_list.html'

    def get_queryset(self):
        queryset = super(AssetListView, self).get_queryset()
        queryset = sorted(queryset, key=self.sorted_by_valid_and_ip)
        return queryset

    @staticmethod
    def sorted_by_valid_and_ip(asset):
        ip_list = int_seq(asset.ip.split('.'))
        ip_list.insert(0, asset.is_valid()[0])
        return ip_list

    def get_context_data(self, **kwargs):
        context = {
            'app': 'Assets',
            'action': 'asset list',
            'tag_list': [(i.id,i.name,i.asset_set.all().count())for i in Tag.objects.all().order_by('name')]

        }
        kwargs.update(context)
        return super(AssetListView, self).get_context_data(**kwargs)




class AssetCreateView(AdminUserRequiredMixin,CreateAssetTagsMiXin,CreateView):
    model = Asset
    tag_type = 'asset'
    form_class = AssetCreateForm
    template_name = 'assets/asset_create.html'
    success_url = reverse_lazy('assets:asset-list')

    def form_valid(self, form):
        asset = form.save()
        asset.created_by = self.request.user.username or 'Admin'
        asset.save()
        return super(AssetCreateView, self).form_valid(form)

    def form_invalid(self, form):
        print(form.errors)
        return super(AssetCreateView, self).form_invalid(form)

    def get_context_data(self, **kwargs):
        context = {
            'app': 'Assets',
            'action': 'Create asset',
        }
        kwargs.update(context)

        return super(AssetCreateView, self).get_context_data(**kwargs)

class AssetModalCreateView(AdminUserRequiredMixin,CreateAssetTagsMiXin,ListView):
    model = Asset
    # tag_type = 'asset'
    form_class = AssetCreateForm
    template_name = 'assets/asset_modal_update.html'
    success_url = reverse_lazy('assets:asset-list')
    def get_queryset(self):
        self.queryset = super(AssetModalCreateView,self).get_queryset()
        self.s = self.request.GET.get('plain_id_lists')
        if "," in str(self.s):
            self.plain_id_lists  = [int(x) for x in self.s.split(',')]
        else:
            self.plain_id_lists = [self.s]

<<<<<<< HEAD
        return self.queryset
    def get_context_data(self, **kwargs):
        asset_on_list = Asset.objects.filter(id__in = self.plain_id_lists)
        context = {
            'app': 'Assets',
            'action': 'Bulk Update asset',
            'assets_on_list': asset_on_list,
            'assets_count': len(asset_on_list),
            'plain_id_lists':self.s,
        }
        kwargs.update(context)
        return super(AssetModalCreateView, self).get_context_data(**kwargs)

=======
>>>>>>> 589d0d0f
class AssetUpdateView(AdminUserRequiredMixin,UpdateAssetTagsMiXin,UpdateView):
    model = Asset
    form_class = AssetCreateForm
    template_name = 'assets/asset_update.html'
    success_url = reverse_lazy('assets:asset-list')

    def get_context_data(self, **kwargs):
        context = {
            'app': 'Assets',
            'action': 'Update asset',
        }
        kwargs.update(context)
        return super(AssetUpdateView, self).get_context_data(**kwargs)

    def form_invalid(self, form):
        print(form.errors)
        return super(AssetUpdateView, self).form_invalid(form)


class AssetDeleteView(DeleteView):
    model = Asset
    template_name = 'assets/delete_confirm.html'
    success_url = reverse_lazy('assets:asset-list')


class AssetDetailView(DetailView):
    model = Asset
    context_object_name = 'asset'
    template_name = 'assets/asset_detail.html'

    def get_context_data(self, **kwargs):
        asset_groups = self.object.groups.all()
        context = {
            'app': 'Assets',
            'action': 'Asset detail',
            'asset_groups_remain': [asset_group for asset_group in AssetGroup.objects.all()
                                   if asset_group not in asset_groups],
            'asset_groups': asset_groups,
        }
        kwargs.update(context)
        return super(AssetDetailView, self).get_context_data(**kwargs)


class AssetModalListView(AdminUserRequiredMixin, ListView):
    paginate_by = settings.CONFIG.DISPLAY_PER_PAGE
    model = Asset
    context_object_name = 'asset_modal_list'
    template_name = 'assets/asset_modal_list.html'

    def get_context_data(self, **kwargs):
        group_id = self.request.GET.get('group_id')
        tag_id = self.request.GET.get('tag_id')
        plain_id_lists = self.request.GET.get('plain_id_lists')
        self.s = self.request.GET.get('plain_id_lists')
        if "," in str(self.s):
            self.plain_id_lists  = [int(x) for x in self.s.split(',')]
        else:
            self.plain_id_lists = [self.s]
        print plain_id_lists
        if plain_id_lists:
            context = {
                'all_assets':plain_id_lists
            }
        if group_id:
            group = AssetGroup.objects.get(id=group_id)
            context = {
                'all_assets':[x.id for x in group.assets.all()]
            }
            kwargs.update(context)
        if tag_id:
            tag = Tag.objects.get(id=tag_id)
            context = {
                'all_assets':[x.id for x in tag.asset_set.all()]
            }
            kwargs.update(context)
        return super(AssetModalListView, self).get_context_data(**kwargs)


class AssetGroupCreateView(AdminUserRequiredMixin, CreateView):
    model = AssetGroup
    form_class = AssetGroupForm
    template_name = 'assets/asset_group_create.html'
    success_url = reverse_lazy('assets:asset-group-list')
    #ordering = '-id'

    # Todo: Asset group create template select assets so hard, need be resolve next

    def get_context_data(self, **kwargs):
        context = {
            'app': _('Assets'),
            'action': _('Create asset group'),
            'assets_count': 0,
        }
        kwargs.update(context)
        return super(AssetGroupCreateView, self).get_context_data(**kwargs)

    def form_valid(self, form):
        asset_group = form.save()
        assets_id_list = self.request.POST.getlist('assets', [])
        assets = [get_object_or_404(Asset, id=int(asset_id)) for asset_id in assets_id_list]
        asset_group.created_by = self.request.user.username or 'Admin'
        asset_group.assets.add(*tuple(assets))
        asset_group.save()
        return super(AssetGroupCreateView, self).form_valid(form)


class AssetGroupListView(AdminUserRequiredMixin, ListView):
    model = AssetGroup
    paginate_by = settings.CONFIG.DISPLAY_PER_PAGE
    context_object_name = 'asset_group_list'
    template_name = 'assets/asset_group_list.html'
    ordering = '-id'

    def get_context_data(self, **kwargs):
        context = {
            'app': _('Assets'),
            'action': _('Asset group list'),
            'keyword': self.request.GET.get('keyword', '')
        }
        kwargs.update(context)
        return super(AssetGroupListView, self).get_context_data(**kwargs)

    def get_queryset(self):
        self.queryset = super(AssetGroupListView, self).get_queryset()
        self.keyword = keyword = self.request.GET.get('keyword', '')
        self.sort = sort = self.request.GET.get('sort', '-date_created')
        if keyword:
            self.queryset = self.queryset.filter(Q(name__icontains=keyword) |
                                                 Q(comment__icontains=keyword))
        if sort:
            self.queryset = self.queryset.order_by(sort)
        return self.queryset


class AssetGroupDetailView(SingleObjectMixin, AdminUserRequiredMixin, ListView):
    template_name = 'assets/asset_group_detail.html'
    paginate_by = settings.CONFIG.DISPLAY_PER_PAGE

    def get(self, request, *args, **kwargs):
        self.object = self.get_object(queryset=AssetGroup.objects.all())
        return super(AssetGroupDetailView, self).get(request, *args, **kwargs)

    def get_queryset(self):
        return self.object.assets.all()

    def get_context_data(self, **kwargs):
        context = {
            'app': _('Assets'),
            'action': _('Asset group detail'),
            'asset_group': self.object,
        }
        kwargs.update(context)
        return super(AssetGroupDetailView, self).get_context_data(**kwargs)


class AssetGroupUpdateView(AdminUserRequiredMixin, UpdateView):
    model = AssetGroup
    form_class = AssetGroupForm
    template_name = 'assets/asset_group_create.html'
    success_url = reverse_lazy('assets:asset-group-list')

    def get(self, request, *args, **kwargs):
        self.object = self.get_object(queryset=AssetGroup.objects.all())
        return super(AssetGroupUpdateView, self).get(request, *args, **kwargs)

    def get_context_data(self, **kwargs):
        assets_all = self.object.assets.all()
        context = {
            'app': _('Assets'),
            'action': _('Create asset group'),
            'assets_on_list': assets_all,
            'assets_count': len(assets_all),
            'group_id':self.object.id,
        }
        kwargs.update(context)
        return super(AssetGroupUpdateView, self).get_context_data(**kwargs)


class AssetGroupDeleteView(AdminUserRequiredMixin, DeleteView):
    template_name = 'assets/delete_confirm.html'
    model = AssetGroup
    success_url = reverse_lazy('assets:asset-group-list')


class IDCListView(AdminUserRequiredMixin, ListView):
    model = IDC
    paginate_by = settings.CONFIG.DISPLAY_PER_PAGE
    context_object_name = 'idc_list'
    template_name = 'assets/idc_list.html'

    def get_context_data(self, **kwargs):
        context = {
            'app': _('Assets'),
            'action': _('IDC list'),
            'keyword': self.request.GET.get('keyword', '')
        }
        kwargs.update(context)
        return super(IDCListView, self).get_context_data(**kwargs)

    def get_queryset(self):
        self.queryset = super(IDCListView, self).get_queryset()
        self.keyword = keyword = self.request.GET.get('keyword', '')
        self.sort = sort = self.request.GET.get('sort', '-date_created')

        if keyword:
            self.queryset = self.queryset.filter(Q(name__icontains=keyword) |
                                                 Q(comment__icontains=keyword))

        if sort:
            self.queryset = self.queryset.order_by(sort)
        return self.queryset


class IDCCreateView(AdminUserRequiredMixin, CreateView):
    model = IDC
    form_class = IDCForm
    template_name = 'assets/idc_create_update.html'
    success_url = reverse_lazy('assets:idc-list')

    def get_context_data(self, **kwargs):
        context = {
            'app': _('assets'),
            'action': _('Create IDC'),
        }
        kwargs.update(context)
        return super(IDCCreateView, self).get_context_data(**kwargs)

    def form_valid(self, form):
        IDC = form.save(commit=False)
        IDC.created_by = self.request.user.username or 'System'
        IDC.save()
        # IDC_add_success_next(user)
        return super(IDCCreateView, self).form_valid(form)


class IDCUpdateView(AdminUserRequiredMixin, UpdateView):
    model = IDC
    form_class = IDCForm
    template_name = 'assets/idc_create_update.html'
    context_object_name = 'idc'
    success_url = reverse_lazy('assets:idc-list')

    def form_valid(self, form):
        idc = form.save(commit=False)
        idc.save()
        return super(IDCUpdateView, self).form_valid(form)

    def get_context_data(self, **kwargs):
        context = {
            'app': _('assets'),
            'action': _('Update IDC'),
        }
        kwargs.update(context)
        return super(IDCUpdateView, self).get_context_data(**kwargs)


class IDCDetailView(AdminUserRequiredMixin, DetailView):
    pass


class IDCDeleteView(AdminUserRequiredMixin, DeleteView):
    model = IDC
    template_name = 'assets/delete_confirm.html'
    success_url = reverse_lazy('assets:idc-list')


class AdminUserListView(AdminUserRequiredMixin, ListView):
    model = AdminUser
    paginate_by = settings.CONFIG.DISPLAY_PER_PAGE
    context_object_name = 'admin_user_list'
    template_name = 'assets/admin_user_list.html'

    def get_context_data(self, **kwargs):
        context = {
            'app': _('Assets'),
            'action': _('Admin user list'),
            'keyword': self.request.GET.get('keyword', '')
        }
        kwargs.update(context)
        return super(AdminUserListView, self).get_context_data(**kwargs)

    def get_queryset(self):
        # Todo: Default order by lose asset connection num
        self.queryset = super(AdminUserListView, self).get_queryset()
        self.keyword = keyword = self.request.GET.get('keyword', '')
        self.sort = sort = self.request.GET.get('sort', '-date_created')

        if keyword:
            self.queryset = self.queryset.filter(Q(name__icontains=keyword) |
                                                 Q(comment__icontains=keyword))

        if sort:
            self.queryset = self.queryset.order_by(sort)
        return self.queryset


class AdminUserCreateView(AdminUserRequiredMixin, SuccessMessageMixin, CreateView):
    model = AdminUser
    form_class = AdminUserForm
    template_name = 'assets/admin_user_create_update.html'
    success_url = reverse_lazy('assets:admin-user-list')

    def get_context_data(self, **kwargs):
        context = {
            'app': 'assets',
            'action': 'Create admin user'
        }
        kwargs.update(context)
        return super(AdminUserCreateView, self).get_context_data(**kwargs)

    def get_success_message(self, cleaned_data):
        success_message = _('Create admin user <a href="%s">%s</a> successfully.' %
                            (
                                reverse_lazy('assets:admin-user-detail', kwargs={'pk': self.object.pk}),
                                self.object.name,
                            ))
        return success_message


class AdminUserUpdateView(AdminUserRequiredMixin, UpdateView):
    model = AdminUser
    form_class = AdminUserForm
    template_name = 'assets/admin_user_create_update.html'

    def get_context_data(self, **kwargs):
        context = {
            'app': 'assets',
            'action': 'Update admin user'
        }
        kwargs.update(context)
        return super(AdminUserUpdateView, self).get_context_data(**kwargs)

    def get_success_url(self):
        success_url = reverse_lazy('assets:admin-user-detail', pk=self.object.pk)
        return success_url


class AdminUserDetailView(AdminUserRequiredMixin, SingleObjectMixin, ListView):
    paginate_by = settings.CONFIG.DISPLAY_PER_PAGE
    template_name = 'assets/admin_user_detail.html'
    context_object_name = 'admin_user'

    def get(self, request, *args, **kwargs):
        self.object  = self.get_object(queryset=AdminUser.objects.all())
        return super(AdminUserDetailView, self).get(request, *args, **kwargs)

    # Todo: queryset default order by connectivity, need ops support
    def get_queryset(self):
        return self.object.assets.all()

    def get_context_data(self, **kwargs):
        context = {
            'app': 'assets',
            'action': 'Admin user detail'
        }
        kwargs.update(context)
        return super(AdminUserDetailView, self).get_context_data(**kwargs)


class AdminUserDeleteView(AdminUserRequiredMixin, DeleteView):
    model = AdminUser
    template_name = 'assets/delete_confirm.html'
    success_url = reverse_lazy('assets:admin-user-list')


class SystemUserListView(AdminUserRequiredMixin, ListView):
    model = SystemUser
    paginate_by = settings.CONFIG.DISPLAY_PER_PAGE
    context_object_name = 'system_user_list'
    template_name = 'assets/system_user_list.html'

    def get_context_data(self, **kwargs):
        context = {
            'app': _('Assets'),
            'action': _('System user list'),
            'keyword': self.request.GET.get('keyword', '')
        }
        kwargs.update(context)
        return super(SystemUserListView, self).get_context_data(**kwargs)

    def get_queryset(self):
        # Todo: Default order by lose asset connection num
        self.queryset = super(SystemUserListView, self).get_queryset()
        self.keyword = keyword = self.request.GET.get('keyword', '')
        self.sort = sort = self.request.GET.get('sort', '-date_created')

        if keyword:
            self.queryset = self.queryset.filter(Q(name__icontains=keyword) |
                                                 Q(comment__icontains=keyword))

        if sort:
            self.queryset = self.queryset.order_by(sort)
        return self.queryset


class SystemUserCreateView(AdminUserRequiredMixin, SuccessMessageMixin, CreateView):
    model = SystemUser
    form_class = SystemUserForm
    template_name = 'assets/system_user_create_update.html'
    success_url = reverse_lazy('assets:system-user-list')

    def get_context_data(self, **kwargs):
        context = {
            'app': _('Assets'),
            'action': _('Create system user'),
        }
        kwargs.update(context)
        return super(SystemUserCreateView, self).get_context_data(**kwargs)

    def get_success_message(self, cleaned_data):
        success_message = _('Create system user <a href="%s">%s</a> successfully.' %
                            (
                                reverse_lazy('assets:system-user-detail', kwargs={'pk': self.object.pk}),
                                self.object.name,
                            ))

        return success_message


class SystemUserUpdateView(AdminUserRequiredMixin, UpdateView):
    model = SystemUser
    form_class = SystemUserForm
    template_name = 'assets/system_user_create_update.html'

    def get_context_data(self, **kwargs):
        context = {
            'app': _('Assets'),
            'action': _('Update system user')
        }
        kwargs.update(context)
        return super(SystemUserUpdateView, self).get_context_data(**kwargs)

    def get_success_url(self):
        success_url = reverse_lazy('assets:system-user-detail', kwargs={'pk': self.object.pk})
        return success_url


class SystemUserDetailView(AdminUserRequiredMixin, DetailView):
    template_name = 'assets/system_user_detail.html'
    context_object_name = 'system_user'
    model = SystemUser

    def get_context_data(self, **kwargs):
        context = {
            'app': _('Assets'),
            'action': _('System user detail')
        }
        kwargs.update(context)
        return super(SystemUserDetailView, self).get_context_data(**kwargs)


class SystemUserDeleteView(AdminUserRequiredMixin, DeleteView):
    model = SystemUser
    template_name = 'assets/delete_confirm.html'
    success_url = reverse_lazy('assets:system-user-list')


class SystemUserAssetView(AdminUserRequiredMixin, SingleObjectMixin, ListView):
    paginate_by = settings.CONFIG.DISPLAY_PER_PAGE
    template_name = 'assets/system_user_asset.html'
    context_object_name = 'system_user'

    def get(self, request, *args, **kwargs):
        self.object = self.get_object(queryset=SystemUser.objects.all())
        return super(SystemUserAssetView, self).get(request, *args, **kwargs)

    def get_asset_groups(self):
        return self.object.asset_groups.all()

    # Todo: queryset default order by connectivity, need ops support
    def get_queryset(self):
        return list(self.object.get_assets())

    def get_context_data(self, **kwargs):
        asset_groups = self.get_asset_groups()
        assets = self.get_queryset()
        context = {
            'app': 'assets',
            'action': 'System user asset',
            'assets_remain': [asset for asset in Asset.objects.all() if asset not in assets],
            'asset_groups': asset_groups,
            'asset_groups_remain': [asset_group for asset_group in AssetGroup.objects.all()
                                    if asset_group not in asset_groups]
        }
        kwargs.update(context)
        return super(SystemUserAssetView, self).get_context_data(**kwargs)


# class SystemUserAssetGroupView(AdminUserRequiredMixin, SingleObjectMixin, ListView):
#     paginate_by = settings.CONFIG.DISPLAY_PER_PAGE
#     template_name = 'assets/system_user_asset_group.html'
#     context_object_name = 'system_user'
#
#     def get(self, request, *args, **kwargs):
#         self.object = self.get_object(queryset=SystemUser.objects.all())
#         return super(SystemUserAssetGroupView, self).get(request, *args, **kwargs)
#
    # Todo: queryset default order by connectivity, need ops support
    # def get_queryset(self):
    #     return self.object.asset_groups.all()
    #
    # def get_context_data(self, **kwargs):
    #     context = {
    #         'app': 'assets',
    #         'action': 'System user asset group',
    #         'asset_groups': self.get_queryset(),
    #     }
    #     kwargs.update(context)
    #     return super(SystemUserAssetGroupView, self).get_context_data(**kwargs)


class TagView(ListView):
    context_object_name = 'asset_list'
    template_name = 'assets/asset_list.html'

    def get_queryset(self):
        asset_list = Asset.objects.filter(tags=self.kwargs['tag_id'])
        return asset_list

    def get_context_data(self, **kwargs):
        kwargs['app'] = 'Assets'
        kwargs['action']='asset list'
        kwargs['tag_list'] =  [(i.id,i.name,i.asset_set.all().count() )for i in Tag.objects.all().order_by('name')]
        kwargs['tag_id'] = self.kwargs['tag_id']
        return super(TagView, self).get_context_data(**kwargs)


class TagsListView(AdminUserRequiredMixin, ListView):
    model = Tag
    paginate_by = settings.CONFIG.DISPLAY_PER_PAGE
    context_object_name = 'asset_tags_list'
    template_name = 'assets/asset_tags_list.html'
    ordering = '-id'

    def get_context_data(self, **kwargs):
        context = {
            'app': _('Tag'),
            'action': _('Asset Tags list'),
            'keyword': self.request.GET.get('keyword', '')
        }
        kwargs.update(context)
        return super(TagsListView, self).get_context_data(**kwargs)

class AssetTagCreateView(AdminUserRequiredMixin, CreateView):
    model = Tag
    form_class = AssetTagForm
    template_name = 'assets/asset_tag_create.html'
    success_url = reverse_lazy('assets:asset-tag-list')
    #ordering = '-id'

    # Todo: Asset group create template select assets so hard, need be resolve next

    def get_context_data(self, **kwargs):
        context = {
            'app': _('Tag'),
            'action': _('Asset Tags list'),
            'assets_count': 0,
        }
        kwargs.update(context)
        return super(AssetTagCreateView, self).get_context_data(**kwargs)

    def form_valid(self, form):
        asset_tag = form.save()
        assets_id_list = self.request.POST.getlist('assets', [])
        assets = [get_object_or_404(Asset, id=int(asset_id)) for asset_id in assets_id_list]
        asset_tag.created_by = self.request.user.username or 'Admin'
        asset_tag.asset_set.add(*tuple(assets))
        asset_tag.save()
        return super(AssetTagCreateView, self).form_valid(form)

class AssetTagDetailView(SingleObjectMixin, AdminUserRequiredMixin, ListView):
    template_name = 'assets/asset_tag_detail.html'
    paginate_by = settings.CONFIG.DISPLAY_PER_PAGE

    def get(self, request, *args, **kwargs):
        self.object = self.get_object(queryset=Tag.objects.all())
        return super(AssetTagDetailView, self).get(request, *args, **kwargs)

    def get_queryset(self):
        return self.object.asset_set.all()

    def get_context_data(self, **kwargs):
        context = {
            'app': _('Tag'),
            'action': _('Asset Tags detail'),
            'asset_tag': self.object,
        }
        kwargs.update(context)
        return super(AssetTagDetailView, self).get_context_data(**kwargs)

class AssetTagUpdateView(AdminUserRequiredMixin, UpdateView):
    model = Tag
    form_class = AssetTagForm
    template_name = 'assets/asset_tag_create.html'
    success_url = reverse_lazy('assets:asset-tag-list')

    def get(self, request, *args, **kwargs):
        self.object = self.get_object(queryset=Tag.objects.all())
        return super(AssetTagUpdateView, self).get(request, *args, **kwargs)

    def get_context_data(self, **kwargs):
        assets_all = self.object.asset_set.all()
        context = {
            'app': _('Tag'),
            'action': _('Asset Tags detail'),
            'assets_count': len(assets_all),
            'assets_on_list': assets_all,
            'tag_id':self.object.id,
        }
        kwargs.update(context)
        return super(AssetTagUpdateView, self).get_context_data(**kwargs)


class AssetTagDeleteView(AdminUserRequiredMixin, DeleteView):
    template_name = 'assets/delete_confirm.html'
    model = Tag
    success_url = reverse_lazy('assets:asset-tag-list')
<|MERGE_RESOLUTION|>--- conflicted
+++ resolved
@@ -74,22 +74,24 @@
 
         return super(AssetCreateView, self).get_context_data(**kwargs)
 
-class AssetModalCreateView(AdminUserRequiredMixin,CreateAssetTagsMiXin,ListView):
+
+class AssetModalCreateView(AdminUserRequiredMixin, CreateAssetTagsMiXin, ListView):
     model = Asset
     # tag_type = 'asset'
     form_class = AssetCreateForm
     template_name = 'assets/asset_modal_update.html'
     success_url = reverse_lazy('assets:asset-list')
+
     def get_queryset(self):
         self.queryset = super(AssetModalCreateView,self).get_queryset()
         self.s = self.request.GET.get('plain_id_lists')
         if "," in str(self.s):
-            self.plain_id_lists  = [int(x) for x in self.s.split(',')]
+            self.plain_id_lists = [int(x) for x in self.s.split(',')]
         else:
             self.plain_id_lists = [self.s]
 
-<<<<<<< HEAD
         return self.queryset
+
     def get_context_data(self, **kwargs):
         asset_on_list = Asset.objects.filter(id__in = self.plain_id_lists)
         context = {
@@ -102,9 +104,8 @@
         kwargs.update(context)
         return super(AssetModalCreateView, self).get_context_data(**kwargs)
 
-=======
->>>>>>> 589d0d0f
-class AssetUpdateView(AdminUserRequiredMixin,UpdateAssetTagsMiXin,UpdateView):
+
+class AssetUpdateView(AdminUserRequiredMixin, UpdateAssetTagsMiXin, UpdateView):
     model = Asset
     form_class = AssetCreateForm
     template_name = 'assets/asset_update.html'
@@ -162,7 +163,7 @@
             self.plain_id_lists  = [int(x) for x in self.s.split(',')]
         else:
             self.plain_id_lists = [self.s]
-        print plain_id_lists
+
         if plain_id_lists:
             context = {
                 'all_assets':plain_id_lists
